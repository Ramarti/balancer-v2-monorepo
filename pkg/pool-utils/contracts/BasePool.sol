// SPDX-License-Identifier: GPL-3.0-or-later
// This program is free software: you can redistribute it and/or modify
// it under the terms of the GNU General Public License as published by
// the Free Software Foundation, either version 3 of the License, or
// (at your option) any later version.

// This program is distributed in the hope that it will be useful,
// but WITHOUT ANY WARRANTY; without even the implied warranty of
// MERCHANTABILITY or FITNESS FOR A PARTICULAR PURPOSE.  See the
// GNU General Public License for more details.

// You should have received a copy of the GNU General Public License
// along with this program.  If not, see <http://www.gnu.org/licenses/>.

pragma solidity ^0.7.0;
pragma experimental ABIEncoderV2;

import "@balancer-labs/v2-solidity-utils/contracts/math/Math.sol";
import "@balancer-labs/v2-solidity-utils/contracts/math/FixedPoint.sol";
import "@balancer-labs/v2-solidity-utils/contracts/helpers/InputHelpers.sol";
import "@balancer-labs/v2-solidity-utils/contracts/helpers/TemporarilyPausable.sol";
import "@balancer-labs/v2-solidity-utils/contracts/helpers/WordCodec.sol";
import "@balancer-labs/v2-solidity-utils/contracts/openzeppelin/ERC20.sol";

import "@balancer-labs/v2-vault/contracts/interfaces/IVault.sol";
import "@balancer-labs/v2-vault/contracts/interfaces/IBasePool.sol";

import "@balancer-labs/v2-asset-manager-utils/contracts/IAssetManager.sol";

import "./BalancerPoolToken.sol";
import "./BasePoolAuthorization.sol";

<<<<<<< HEAD
import "@balancer-labs/v2-asset-manager-utils/contracts/IAssetManager.sol";
=======
// This contract relies on tons of immutable state variables to perform efficient lookup, without resorting to storage
// reads. Because immutable arrays are not supported, we instead declare a fixed set of state variables plus a total
// count, resulting in a large number of state variables.
>>>>>>> 2bd18b06

// solhint-disable max-states-count

/**
 * @dev Reference implementation for the base layer of a Pool contract that manages a single Pool with no
 * Asset Managers, an admin-controlled swap fee percentage, and an emergency pause mechanism.
 *
 * Note that neither swap fees nor the pause mechanism are used by this contract. They are passed through so that
 * derived contracts can use them via the `_addSwapFeeAmount` and `_subtractSwapFeeAmount` functions, and the
 * `whenNotPaused` modifier.
 *
 * No admin permissions are checked here: instead, this contract delegates that to the Vault's own Authorizer.
 *
 * Because this contract doesn't implement the swap hooks, derived contracts should generally inherit from
 * BaseGeneralPool or BaseMinimalSwapInfoPool. Otherwise, subclasses must inherit from the corresponding interfaces
 * and implement the swap callbacks themselves.
 */
abstract contract BasePool is IBasePool, BasePoolAuthorization, BalancerPoolToken, TemporarilyPausable {
    using WordCodec for bytes32;
    using FixedPoint for uint256;

    uint256 private constant _MIN_TOKENS = 2;

    // 1e18 corresponds to 1.0, or a 100% fee
    uint256 private constant _MIN_SWAP_FEE_PERCENTAGE = 1e12; // 0.0001%
    uint256 private constant _MAX_SWAP_FEE_PERCENTAGE = 1e17; // 10%

    uint256 private constant _MINIMUM_BPT = 1e6;

    // Storage slot that can be used to store unrelated pieces of information. In particular, by default is used
    // to store only the swap fee percentage of a pool. But it can be extended to store some more pieces of information.
    // The swap fee percentage is stored in the most-significant 64 bits, therefore the remaining 192 bits can be
    // used to store any other piece of information.
    bytes32 private _miscData;
    uint256 private constant _SWAP_FEE_PERCENTAGE_OFFSET = 192;

    IVault private immutable _vault;
    bytes32 private immutable _poolId;

    event SwapFeePercentageChanged(uint256 swapFeePercentage);

    constructor(
        IVault vault,
        IVault.PoolSpecialization specialization,
        string memory name,
        string memory symbol,
        IERC20[] memory tokens,
        address[] memory assetManagers,
        uint256 swapFeePercentage,
        uint256 pauseWindowDuration,
        uint256 bufferPeriodDuration,
        address owner
    )
        // Base Pools are expected to be deployed using factories. By using the factory address as the action
        // disambiguator, we make all Pools deployed by the same factory share action identifiers. This allows for
        // simpler management of permissions (such as being able to manage granting the 'set fee percentage' action in
        // any Pool created by the same factory), while still making action identifiers unique among different factories
        // if the selectors match, preventing accidental errors.
        Authentication(bytes32(uint256(msg.sender)))
        BalancerPoolToken(name, symbol)
        BasePoolAuthorization(owner)
        TemporarilyPausable(pauseWindowDuration, bufferPeriodDuration)
    {
        _require(tokens.length >= _MIN_TOKENS, Errors.MIN_TOKENS);
        _require(tokens.length <= _getMaxTokens(), Errors.MAX_TOKENS);

        // The Vault only requires the token list to be ordered for the Two Token Pools specialization. However,
        // to make the developer experience consistent, we are requiring this condition for all the native pools.
        // Also, since these Pools will register tokens only once, we can ensure the Pool tokens will follow the same
        // order. We rely on this property to make Pools simpler to write, as it lets us assume that the
        // order of token-specific parameters (such as token weights) will not change.
        InputHelpers.ensureArrayIsSorted(tokens);

        _setSwapFeePercentage(swapFeePercentage);

        bytes32 poolId = vault.registerPool(specialization);

        vault.registerTokens(poolId, tokens, assetManagers);

        // Set immutable state variables - these cannot be read from during construction
        _vault = vault;
        _poolId = poolId;
    }

    // Getters / Setters

    function getVault() public view returns (IVault) {
        return _vault;
    }

    function getPoolId() public view override returns (bytes32) {
        return _poolId;
    }

    function _getTokenIndex(IERC20 token) internal view virtual returns (uint256);

    function _getTotalTokens() internal view virtual returns (uint256);

    function _getMaxTokens() internal pure virtual returns (uint256);

    function getSwapFeePercentage() public view returns (uint256) {
        return _miscData.decodeUint64(_SWAP_FEE_PERCENTAGE_OFFSET);
    }

    function setSwapFeePercentage(uint256 swapFeePercentage) external virtual authenticate whenNotPaused {
        _setSwapFeePercentage(swapFeePercentage);
    }

    function _setSwapFeePercentage(uint256 swapFeePercentage) private {
        _require(swapFeePercentage >= _MIN_SWAP_FEE_PERCENTAGE, Errors.MIN_SWAP_FEE_PERCENTAGE);
        _require(swapFeePercentage <= _MAX_SWAP_FEE_PERCENTAGE, Errors.MAX_SWAP_FEE_PERCENTAGE);

        _miscData = _miscData.insertUint64(swapFeePercentage, _SWAP_FEE_PERCENTAGE_OFFSET);
        emit SwapFeePercentageChanged(swapFeePercentage);
    }

    function setAssetManagerPoolConfig(IERC20 token, bytes memory poolConfig)
        public
        virtual
        authenticate
        whenNotPaused
    {
        _setAssetManagerPoolConfig(token, poolConfig);
    }

    function _setAssetManagerPoolConfig(IERC20 token, bytes memory poolConfig) private {
        bytes32 poolId = getPoolId();
        (, , , address assetManager) = getVault().getPoolTokenInfo(poolId, token);

        IAssetManager(assetManager).setConfig(poolId, poolConfig);
    }

    function setPaused(bool paused) external authenticate {
        _setPaused(paused);
    }

    function _isOwnerOnlyAction(bytes32 actionId) internal view virtual override returns (bool) {
        return
            (actionId == getActionId(this.setSwapFeePercentage.selector)) ||
            (actionId == getActionId(this.setAssetManagerPoolConfig.selector));
    }

    function _getMiscData() internal view returns (bytes32) {
        return _miscData;
    }

    /**
     * Inserts data into the least-significant 192 bits of the misc data storage slot.
     * Note that the remaining 64 bits are used for the swap fee percentage and cannot be overloaded.
     */
    function _setMiscData(bytes32 newData) internal {
        _miscData = _miscData.insertBits192(newData, 0);
    }

    // Join / Exit Hooks

    modifier onlyVault(bytes32 poolId) {
        _require(msg.sender == address(getVault()), Errors.CALLER_NOT_VAULT);
        _require(poolId == getPoolId(), Errors.INVALID_POOL_ID);
        _;
    }

    function onJoinPool(
        bytes32 poolId,
        address sender,
        address recipient,
        uint256[] memory balances,
        uint256 lastChangeBlock,
        uint256 protocolSwapFeePercentage,
        bytes memory userData
    ) public virtual override onlyVault(poolId) returns (uint256[] memory, uint256[] memory) {
        uint256[] memory scalingFactors = _scalingFactors();

        if (totalSupply() == 0) {
            (uint256 bptAmountOut, uint256[] memory amountsIn) = _onInitializePool(
                poolId,
                sender,
                recipient,
                scalingFactors,
                userData
            );

            // On initialization, we lock _MINIMUM_BPT by minting it for the zero address. This BPT acts as a minimum
            // as it will never be burned, which reduces potential issues with rounding, and also prevents the Pool from
            // ever being fully drained.
            _require(bptAmountOut >= _MINIMUM_BPT, Errors.MINIMUM_BPT);
            _mintPoolTokens(address(0), _MINIMUM_BPT);
            _mintPoolTokens(recipient, bptAmountOut - _MINIMUM_BPT);

            // amountsIn are amounts entering the Pool, so we round up.
            _downscaleUpArray(amountsIn, scalingFactors);

            return (amountsIn, new uint256[](_getTotalTokens()));
        } else {
            _upscaleArray(balances, scalingFactors);
            (uint256 bptAmountOut, uint256[] memory amountsIn, uint256[] memory dueProtocolFeeAmounts) = _onJoinPool(
                poolId,
                sender,
                recipient,
                balances,
                lastChangeBlock,
                protocolSwapFeePercentage,
                scalingFactors,
                userData
            );

            // Note we no longer use `balances` after calling `_onJoinPool`, which may mutate it.

            _mintPoolTokens(recipient, bptAmountOut);

            // amountsIn are amounts entering the Pool, so we round up.
            _downscaleUpArray(amountsIn, scalingFactors);
            // dueProtocolFeeAmounts are amounts exiting the Pool, so we round down.
            _downscaleDownArray(dueProtocolFeeAmounts, scalingFactors);

            return (amountsIn, dueProtocolFeeAmounts);
        }
    }

    function onExitPool(
        bytes32 poolId,
        address sender,
        address recipient,
        uint256[] memory balances,
        uint256 lastChangeBlock,
        uint256 protocolSwapFeePercentage,
        bytes memory userData
    ) public virtual override onlyVault(poolId) returns (uint256[] memory, uint256[] memory) {
        uint256[] memory scalingFactors = _scalingFactors();
        _upscaleArray(balances, scalingFactors);

        (uint256 bptAmountIn, uint256[] memory amountsOut, uint256[] memory dueProtocolFeeAmounts) = _onExitPool(
            poolId,
            sender,
            recipient,
            balances,
            lastChangeBlock,
            protocolSwapFeePercentage,
            scalingFactors,
            userData
        );

        // Note we no longer use `balances` after calling `_onExitPool`, which may mutate it.

        _burnPoolTokens(sender, bptAmountIn);

        // Both amountsOut and dueProtocolFeeAmounts are amounts exiting the Pool, so we round down.
        _downscaleDownArray(amountsOut, scalingFactors);
        _downscaleDownArray(dueProtocolFeeAmounts, scalingFactors);

        return (amountsOut, dueProtocolFeeAmounts);
    }

    // Query functions

    /**
     * @dev Returns the amount of BPT that would be granted to `recipient` if the `onJoinPool` hook were called by the
     * Vault with the same arguments, along with the number of tokens `sender` would have to supply.
     *
     * This function is not meant to be called directly, but rather from a helper contract that fetches current Vault
     * data, such as the protocol swap fee percentage and Pool balances.
     *
     * Like `IVault.queryBatchSwap`, this function is not view due to internal implementation details: the caller must
     * explicitly use eth_call instead of eth_sendTransaction.
     */
    function queryJoin(
        bytes32 poolId,
        address sender,
        address recipient,
        uint256[] memory balances,
        uint256 lastChangeBlock,
        uint256 protocolSwapFeePercentage,
        bytes memory userData
    ) external returns (uint256 bptOut, uint256[] memory amountsIn) {
        InputHelpers.ensureInputLengthMatch(balances.length, _getTotalTokens());

        _queryAction(
            poolId,
            sender,
            recipient,
            balances,
            lastChangeBlock,
            protocolSwapFeePercentage,
            userData,
            _onJoinPool,
            _downscaleUpArray
        );

        // The `return` opcode is executed directly inside `_queryAction`, so execution never reaches this statement,
        // and we don't need to return anything here - it just silences compiler warnings.
        return (bptOut, amountsIn);
    }

    /**
     * @dev Returns the amount of BPT that would be burned from `sender` if the `onExitPool` hook were called by the
     * Vault with the same arguments, along with the number of tokens `recipient` would receive.
     *
     * This function is not meant to be called directly, but rather from a helper contract that fetches current Vault
     * data, such as the protocol swap fee percentage and Pool balances.
     *
     * Like `IVault.queryBatchSwap`, this function is not view due to internal implementation details: the caller must
     * explicitly use eth_call instead of eth_sendTransaction.
     */
    function queryExit(
        bytes32 poolId,
        address sender,
        address recipient,
        uint256[] memory balances,
        uint256 lastChangeBlock,
        uint256 protocolSwapFeePercentage,
        bytes memory userData
    ) external returns (uint256 bptIn, uint256[] memory amountsOut) {
        InputHelpers.ensureInputLengthMatch(balances.length, _getTotalTokens());

        _queryAction(
            poolId,
            sender,
            recipient,
            balances,
            lastChangeBlock,
            protocolSwapFeePercentage,
            userData,
            _onExitPool,
            _downscaleDownArray
        );

        // The `return` opcode is executed directly inside `_queryAction`, so execution never reaches this statement,
        // and we don't need to return anything here - it just silences compiler warnings.
        return (bptIn, amountsOut);
    }

    // Internal hooks to be overridden by derived contracts - all token amounts (except BPT) in these interfaces are
    // upscaled.

    /**
     * @dev Called when the Pool is joined for the first time; that is, when the BPT total supply is zero.
     *
     * Returns the amount of BPT to mint, and the token amounts the Pool will receive in return.
     *
     * Minted BPT will be sent to `recipient`, except for _MINIMUM_BPT, which will be deducted from this amount and sent
     * to the zero address instead. This will cause that BPT to remain forever locked there, preventing total BTP from
     * ever dropping below that value, and ensuring `_onInitializePool` can only be called once in the entire Pool's
     * lifetime.
     *
     * The tokens granted to the Pool will be transferred from `sender`. These amounts are considered upscaled and will
     * be downscaled (rounding up) before being returned to the Vault.
     */
    function _onInitializePool(
        bytes32 poolId,
        address sender,
        address recipient,
        uint256[] memory scalingFactors,
        bytes memory userData
    ) internal virtual returns (uint256 bptAmountOut, uint256[] memory amountsIn);

    /**
     * @dev Called whenever the Pool is joined after the first initialization join (see `_onInitializePool`).
     *
     * Returns the amount of BPT to mint, the token amounts that the Pool will receive in return, and the number of
     * tokens to pay in protocol swap fees.
     *
     * Implementations of this function might choose to mutate the `balances` array to save gas (e.g. when
     * performing intermediate calculations, such as subtraction of due protocol fees). This can be done safely.
     *
     * Minted BPT will be sent to `recipient`.
     *
     * The tokens granted to the Pool will be transferred from `sender`. These amounts are considered upscaled and will
     * be downscaled (rounding up) before being returned to the Vault.
     *
     * Due protocol swap fees will be taken from the Pool's balance in the Vault (see `IBasePool.onJoinPool`). These
     * amounts are considered upscaled and will be downscaled (rounding down) before being returned to the Vault.
     */
    function _onJoinPool(
        bytes32 poolId,
        address sender,
        address recipient,
        uint256[] memory balances,
        uint256 lastChangeBlock,
        uint256 protocolSwapFeePercentage,
        uint256[] memory scalingFactors,
        bytes memory userData
    )
        internal
        virtual
        returns (
            uint256 bptAmountOut,
            uint256[] memory amountsIn,
            uint256[] memory dueProtocolFeeAmounts
        );

    /**
     * @dev Called whenever the Pool is exited.
     *
     * Returns the amount of BPT to burn, the token amounts for each Pool token that the Pool will grant in return, and
     * the number of tokens to pay in protocol swap fees.
     *
     * Implementations of this function might choose to mutate the `balances` array to save gas (e.g. when
     * performing intermediate calculations, such as subtraction of due protocol fees). This can be done safely.
     *
     * BPT will be burnt from `sender`.
     *
     * The Pool will grant tokens to `recipient`. These amounts are considered upscaled and will be downscaled
     * (rounding down) before being returned to the Vault.
     *
     * Due protocol swap fees will be taken from the Pool's balance in the Vault (see `IBasePool.onExitPool`). These
     * amounts are considered upscaled and will be downscaled (rounding down) before being returned to the Vault.
     */
    function _onExitPool(
        bytes32 poolId,
        address sender,
        address recipient,
        uint256[] memory balances,
        uint256 lastChangeBlock,
        uint256 protocolSwapFeePercentage,
        uint256[] memory scalingFactors,
        bytes memory userData
    )
        internal
        virtual
        returns (
            uint256 bptAmountIn,
            uint256[] memory amountsOut,
            uint256[] memory dueProtocolFeeAmounts
        );

    // Internal functions

    /**
     * @dev Adds swap fee amount to `amount`, returning a higher value.
     */
    function _addSwapFeeAmount(uint256 amount) internal view returns (uint256) {
        // This returns amount + fee amount, so we round up (favoring a higher fee amount).
        return amount.divUp(FixedPoint.ONE.sub(getSwapFeePercentage()));
    }

    /**
     * @dev Subtracts swap fee amount from `amount`, returning a lower value.
     */
    function _subtractSwapFeeAmount(uint256 amount) internal view returns (uint256) {
        // This returns amount - fee amount, so we round up (favoring a higher fee amount).
        uint256 feeAmount = amount.mulUp(getSwapFeePercentage());
        return amount.sub(feeAmount);
    }

    // Scaling

    /**
     * @dev Returns a scaling factor that, when multiplied to a token amount for `token`, normalizes its balance as if
     * it had 18 decimals.
     */
    function _computeScalingFactor(IERC20 token) internal view returns (uint256) {
        // Tokens that don't implement the `decimals` method are not supported.
        uint256 tokenDecimals = ERC20(address(token)).decimals();

        // Tokens with more than 18 decimals are not supported.
        uint256 decimalsDifference = Math.sub(18, tokenDecimals);
        return FixedPoint.ONE * 10**decimalsDifference;
    }

    /**
     * @dev Returns the scaling factor for one of the Pool's tokens. Reverts if `token` is not a token registered by the
     * Pool.
     *
     * All scaling factors are fixed-point values with 18 decimals, to allow for this function to be overridden by
     * derived contracts that need to apply further scaling, making these factors potentially non-integer.
     *
     * The largest 'base' scaling factor (i.e. in tokens with less than 18 decimals) is 10**18, which in fixed-point is
     * 10**36. This value can be multiplied with a 112 bit Vault balance with no overflow by a factor of ~1e7, making
     * even relatively 'large' factors safe to use.
     *
     * The 1e7 figure is the result of 2**256 / (1e18 * 1e18 * 2**112).
     */
    function _scalingFactor(IERC20 token) internal view virtual returns (uint256);

    /**
     * @dev Same as `_scalingFactor()`, except for all registered tokens (in the same order as registered). The Vault
     * will always pass balances in this order when calling any of the Pool hooks.
     */
    function _scalingFactors() internal view virtual returns (uint256[] memory);

    /**
     * @dev Applies `scalingFactor` to `amount`, resulting in a larger or equal value depending on whether it needed
     * scaling or not.
     */
    function _upscale(uint256 amount, uint256 scalingFactor) internal pure returns (uint256) {
        // Upscale rounding wouldn't necessarily always go in the same direction: in a swap for example the balance of
        // token in should be rounded up, and that of token out rounded down. This is the only place where we round in
        // the same direction for all amounts, as the impact of this rounding is expected to be minimal (and there's no
        // rounding error unless `_scalingFactor()` is overriden).
        return FixedPoint.mulDown(amount, scalingFactor);
    }

    /**
     * @dev Same as `_upscale`, but for an entire array. This function does not return anything, but instead *mutates*
     * the `amounts` array.
     */
    function _upscaleArray(uint256[] memory amounts, uint256[] memory scalingFactors) internal view {
        for (uint256 i = 0; i < _getTotalTokens(); ++i) {
            amounts[i] = FixedPoint.mulDown(amounts[i], scalingFactors[i]);
        }
    }

    /**
     * @dev Reverses the `scalingFactor` applied to `amount`, resulting in a smaller or equal value depending on
     * whether it needed scaling or not. The result is rounded down.
     */
    function _downscaleDown(uint256 amount, uint256 scalingFactor) internal pure returns (uint256) {
        return FixedPoint.divDown(amount, scalingFactor);
    }

    /**
     * @dev Same as `_downscaleDown`, but for an entire array. This function does not return anything, but instead
     * *mutates* the `amounts` array.
     */
    function _downscaleDownArray(uint256[] memory amounts, uint256[] memory scalingFactors) internal view {
        for (uint256 i = 0; i < _getTotalTokens(); ++i) {
            amounts[i] = FixedPoint.divDown(amounts[i], scalingFactors[i]);
        }
    }

    /**
     * @dev Reverses the `scalingFactor` applied to `amount`, resulting in a smaller or equal value depending on
     * whether it needed scaling or not. The result is rounded up.
     */
    function _downscaleUp(uint256 amount, uint256 scalingFactor) internal pure returns (uint256) {
        return FixedPoint.divUp(amount, scalingFactor);
    }

    /**
     * @dev Same as `_downscaleUp`, but for an entire array. This function does not return anything, but instead
     * *mutates* the `amounts` array.
     */
    function _downscaleUpArray(uint256[] memory amounts, uint256[] memory scalingFactors) internal view {
        for (uint256 i = 0; i < _getTotalTokens(); ++i) {
            amounts[i] = FixedPoint.divUp(amounts[i], scalingFactors[i]);
        }
    }

    function _getAuthorizer() internal view override returns (IAuthorizer) {
        // Access control management is delegated to the Vault's Authorizer. This lets Balancer Governance manage which
        // accounts can call permissioned functions: for example, to perform emergency pauses.
        // If the owner is delegated, then *all* permissioned functions, including `setSwapFeePercentage`, will be under
        // Governance control.
        return getVault().getAuthorizer();
    }

    function _queryAction(
        bytes32 poolId,
        address sender,
        address recipient,
        uint256[] memory balances,
        uint256 lastChangeBlock,
        uint256 protocolSwapFeePercentage,
        bytes memory userData,
        function(bytes32, address, address, uint256[] memory, uint256, uint256, uint256[] memory, bytes memory)
            internal
            returns (uint256, uint256[] memory, uint256[] memory) _action,
        function(uint256[] memory, uint256[] memory) internal view _downscaleArray
    ) private {
        // This uses the same technique used by the Vault in queryBatchSwap. Refer to that function for a detailed
        // explanation.

        if (msg.sender != address(this)) {
            // We perform an external call to ourselves, forwarding the same calldata. In this call, the else clause of
            // the preceding if statement will be executed instead.

            // solhint-disable-next-line avoid-low-level-calls
            (bool success, ) = address(this).call(msg.data);

            // solhint-disable-next-line no-inline-assembly
            assembly {
                // This call should always revert to decode the bpt and token amounts from the revert reason
                switch success
                    case 0 {
                        // Note we are manually writing the memory slot 0. We can safely overwrite whatever is
                        // stored there as we take full control of the execution and then immediately return.

                        // We copy the first 4 bytes to check if it matches with the expected signature, otherwise
                        // there was another revert reason and we should forward it.
                        returndatacopy(0, 0, 0x04)
                        let error := and(mload(0), 0xffffffff00000000000000000000000000000000000000000000000000000000)

                        // If the first 4 bytes don't match with the expected signature, we forward the revert reason.
                        if eq(eq(error, 0x43adbafb00000000000000000000000000000000000000000000000000000000), 0) {
                            returndatacopy(0, 0, returndatasize())
                            revert(0, returndatasize())
                        }

                        // The returndata contains the signature, followed by the raw memory representation of the
                        // `bptAmount` and `tokenAmounts` (array: length + data). We need to return an ABI-encoded
                        // representation of these.
                        // An ABI-encoded response will include one additional field to indicate the starting offset of
                        // the `tokenAmounts` array. The `bptAmount` will be laid out in the first word of the
                        // returndata.
                        //
                        // In returndata:
                        // [ signature ][ bptAmount ][ tokenAmounts length ][ tokenAmounts values ]
                        // [  4 bytes  ][  32 bytes ][       32 bytes      ][ (32 * length) bytes ]
                        //
                        // We now need to return (ABI-encoded values):
                        // [ bptAmount ][ tokeAmounts offset ][ tokenAmounts length ][ tokenAmounts values ]
                        // [  32 bytes ][       32 bytes     ][       32 bytes      ][ (32 * length) bytes ]

                        // We copy 32 bytes for the `bptAmount` from returndata into memory.
                        // Note that we skip the first 4 bytes for the error signature
                        returndatacopy(0, 0x04, 32)

                        // The offsets are 32-bytes long, so the array of `tokenAmounts` will start after
                        // the initial 64 bytes.
                        mstore(0x20, 64)

                        // We now copy the raw memory array for the `tokenAmounts` from returndata into memory.
                        // Since bpt amount and offset take up 64 bytes, we start copying at address 0x40. We also
                        // skip the first 36 bytes from returndata, which correspond to the signature plus bpt amount.
                        returndatacopy(0x40, 0x24, sub(returndatasize(), 36))

                        // We finally return the ABI-encoded uint256 and the array, which has a total length equal to
                        // the size of returndata, plus the 32 bytes of the offset but without the 4 bytes of the
                        // error signature.
                        return(0, add(returndatasize(), 28))
                    }
                    default {
                        // This call should always revert, but we fail nonetheless if that didn't happen
                        invalid()
                    }
            }
        } else {
            uint256[] memory scalingFactors = _scalingFactors();
            _upscaleArray(balances, scalingFactors);

            (uint256 bptAmount, uint256[] memory tokenAmounts, ) = _action(
                poolId,
                sender,
                recipient,
                balances,
                lastChangeBlock,
                protocolSwapFeePercentage,
                scalingFactors,
                userData
            );

            _downscaleArray(tokenAmounts, scalingFactors);

            // solhint-disable-next-line no-inline-assembly
            assembly {
                // We will return a raw representation of `bptAmount` and `tokenAmounts` in memory, which is composed of
                // a 32-byte uint256, followed by a 32-byte for the array length, and finally the 32-byte uint256 values
                // Because revert expects a size in bytes, we multiply the array length (stored at `tokenAmounts`) by 32
                let size := mul(mload(tokenAmounts), 32)

                // We store the `bptAmount` in the previous slot to the `tokenAmounts` array. We can make sure there
                // will be at least one available slot due to how the memory scratch space works.
                // We can safely overwrite whatever is stored in this slot as we will revert immediately after that.
                let start := sub(tokenAmounts, 0x20)
                mstore(start, bptAmount)

                // We send one extra value for the error signature "QueryError(uint256,uint256[])" which is 0x43adbafb
                // We use the previous slot to `bptAmount`.
                mstore(sub(start, 0x20), 0x0000000000000000000000000000000000000000000000000000000043adbafb)
                start := sub(start, 0x04)

                // When copying from `tokenAmounts` into returndata, we copy the additional 68 bytes to also return
                // the `bptAmount`, the array 's length, and the error signature.
                revert(start, add(size, 68))
            }
        }
    }
}<|MERGE_RESOLUTION|>--- conflicted
+++ resolved
@@ -30,13 +30,7 @@
 import "./BalancerPoolToken.sol";
 import "./BasePoolAuthorization.sol";
 
-<<<<<<< HEAD
 import "@balancer-labs/v2-asset-manager-utils/contracts/IAssetManager.sol";
-=======
-// This contract relies on tons of immutable state variables to perform efficient lookup, without resorting to storage
-// reads. Because immutable arrays are not supported, we instead declare a fixed set of state variables plus a total
-// count, resulting in a large number of state variables.
->>>>>>> 2bd18b06
 
 // solhint-disable max-states-count
 
