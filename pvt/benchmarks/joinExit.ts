import { assert } from 'console';
import { Contract } from 'ethers';
import { SignerWithAddress } from '@nomiclabs/hardhat-ethers/dist/src/signer-with-address';

import { bn, printGas } from '@balancer-labs/v2-helpers/src/numbers';
import { TokenList } from '@balancer-labs/v2-helpers/src/tokens';
import { MAX_UINT256 } from '@balancer-labs/v2-helpers/src/constants';
import { setupEnvironment, getWeightedPool, getStablePool, pickTokenAddresses } from './misc';
import { WeightedPoolEncoder, StablePoolEncoder } from '@balancer-labs/balancer-js';
import { deployedAt } from '@balancer-labs/v2-helpers/src/contract';

// setup environment
const BPTAmount = bn(1e18);
const numberJoinsExits = 3;
const investmentPoolMin = 40;
const investmentPoolMax = 80;
const maxInvestmentTokens = 86;

let vault: Contract;
let tokens: TokenList;

let trader: SignerWithAddress;

const printTokens = (poolType: string, numTokens: number) => {
  console.log(`${poolType} with ${numTokens} tokens`);
};

async function main() {
  ({ vault, tokens, trader } = await setupEnvironment());

  console.log('== Full join/exit (no initial BPT) ==');

  console.log(`\n#Transferring tokens\n`);

  const joinWeightedUserData = WeightedPoolEncoder.joinTokenInForExactBPTOut(BPTAmount, 0);
  const exitWeightedUserData = WeightedPoolEncoder.exitExactBPTInForTokensOut(BPTAmount);

  const joinStableUserData = StablePoolEncoder.joinTokenInForExactBPTOut(BPTAmount, 0);
  const exitStableUserData = StablePoolEncoder.exitExactBPTInForTokensOut(BPTAmount);

  // numTokens is the size of the pool: 2,4,6,8,...
  for (let numTokens = 2; numTokens <= 20; numTokens += 2) {
    printTokens('Weighted pool', numTokens);
    await joinAndExitPool(
      () => getWeightedPool(vault, tokens, numTokens),
      numTokens,
      true,
      joinWeightedUserData,
      exitWeightedUserData
    );
  }
  console.log('\n');

  for (let numTokens = investmentPoolMin; numTokens <= investmentPoolMax; numTokens += 10) {
    printTokens('Investment pool', numTokens);
    await joinAndExitPool(
      () => getWeightedPool(vault, tokens, numTokens),
      numTokens,
      true,
      joinWeightedUserData,
      exitWeightedUserData
    );
  }
  console.log('\n');
<<<<<<< HEAD
  const maxInvestmentTokens = 81;
=======
>>>>>>> 9e84a68d

  printTokens('Investment pool', maxInvestmentTokens);
  await joinAndExitPool(
    () => getWeightedPool(vault, tokens, maxInvestmentTokens),
    maxInvestmentTokens,
    true,
    joinWeightedUserData,
    exitWeightedUserData
  );
  console.log('\n');

  // numTokens is the size of the pool: 2,4
  // Stable have a max of 5
  for (let numTokens = 2; numTokens <= 4; numTokens += 2) {
    printTokens('Stable pool', numTokens);
    await joinAndExitPool(
      () => getStablePool(vault, tokens, numTokens),
      numTokens,
      true,
      joinStableUserData,
      exitStableUserData
    );
  }
  console.log('\n');

  console.log(`#With user balance\n`);

  // numTokens is the size of the pool: 2,4,6,8,...
  for (let numTokens = 2; numTokens <= 20; numTokens += 2) {
    printTokens('Weighted pool', numTokens);
    await joinAndExitPool(
      () => getWeightedPool(vault, tokens, numTokens),
      numTokens,
      false,
      joinWeightedUserData,
      exitWeightedUserData
    );
  }
  console.log('\n');

  for (let numTokens = investmentPoolMin; numTokens <= investmentPoolMax; numTokens += 10) {
    printTokens('Investment pool', numTokens);
    await joinAndExitPool(
      () => getWeightedPool(vault, tokens, numTokens),
      numTokens,
      false,
      joinWeightedUserData,
      exitWeightedUserData
    );
  }
  console.log('\n');

  printTokens('Investment pool', maxInvestmentTokens);
  await joinAndExitPool(
    () => getWeightedPool(vault, tokens, maxInvestmentTokens),
    maxInvestmentTokens,
    false,
    joinWeightedUserData,
    exitWeightedUserData
  );
  console.log('\n');

  // numTokens is the size of the pool: 2,4
  // Stable have a max of 5
  for (let numTokens = 2; numTokens <= 4; numTokens += 2) {
    printTokens('Stable pool', numTokens);
    await joinAndExitPool(
      () => getStablePool(vault, tokens, numTokens),
      numTokens,
      false,
      joinStableUserData,
      exitStableUserData
    );
  }
  console.log('\n');

  console.log('== Partial Join/Exit (2-stage entry/exit) ==');

  console.log(`\n#Transferring tokens\n`);

  for (let numTokens = 2; numTokens <= 20; numTokens += 2) {
    printTokens('Weighted pool', numTokens);
    await joinAndExitPool(
      () => getWeightedPool(vault, tokens, numTokens),
      numTokens,
      true,
      joinWeightedUserData,
      exitWeightedUserData,
      numberJoinsExits
    );
  }
  console.log('\n');

  for (let numTokens = investmentPoolMin; numTokens <= investmentPoolMax; numTokens += 10) {
    printTokens('Investment pool', numTokens);
    await joinAndExitPool(
      () => getWeightedPool(vault, tokens, numTokens),
      numTokens,
      true,
      joinWeightedUserData,
      exitWeightedUserData,
      numberJoinsExits
    );
  }
  console.log('\n');

  printTokens('Investment pool', maxInvestmentTokens);
  await joinAndExitPool(
    () => getWeightedPool(vault, tokens, maxInvestmentTokens),
    maxInvestmentTokens,
    true,
    joinWeightedUserData,
    exitWeightedUserData,
    numberJoinsExits
  );
  console.log('\n');

  for (let numTokens = 2; numTokens <= 4; numTokens += 2) {
    printTokens('Stable pool', numTokens);
    await joinAndExitPool(
      () => getStablePool(vault, tokens, numTokens),
      numTokens,
      true,
      joinStableUserData,
      exitStableUserData,
      numberJoinsExits
    );
  }
  console.log('\n');

  console.log(`#With user balance\n`);

  for (let numTokens = 2; numTokens <= 20; numTokens += 2) {
    printTokens('Weighted pool', numTokens);
    await joinAndExitPool(
      () => getWeightedPool(vault, tokens, numTokens),
      numTokens,
      false,
      joinWeightedUserData,
      exitWeightedUserData,
      numberJoinsExits
    );
  }
  console.log('\n');

<<<<<<< HEAD
  for (let numTokens = 40; numTokens <= 80; numTokens += 10) {
=======
  for (let numTokens = investmentPoolMin; numTokens <= investmentPoolMax; numTokens += 10) {
>>>>>>> 9e84a68d
    printTokens('Investment pool', numTokens);
    await joinAndExitPool(
      () => getWeightedPool(vault, tokens, numTokens),
      numTokens,
      false,
      joinWeightedUserData,
      exitWeightedUserData,
      numberJoinsExits
    );
  }
  console.log('\n');

  printTokens('Investment pool', maxInvestmentTokens);
  await joinAndExitPool(
    () => getWeightedPool(vault, tokens, maxInvestmentTokens),
    maxInvestmentTokens,
    false,
    joinWeightedUserData,
    exitWeightedUserData,
    numberJoinsExits
  );
  console.log('\n');

  for (let numTokens = 2; numTokens <= 4; numTokens += 2) {
    printTokens('Stable pool', numTokens);
    await joinAndExitPool(
      () => getStablePool(vault, tokens, numTokens),
      numTokens,
      false,
      joinStableUserData,
      exitStableUserData,
      numberJoinsExits
    );
  }
}

async function joinAndExitPool(
  getPoolId: () => Promise<string>,
  numTokens: number,
  transferTokens: boolean,
  joinData: unknown,
  exitData: unknown,
  stageIdx = 1
) {
  const poolId: string = await getPoolId();
  const [poolAddress] = await vault.getPool(poolId);
  const pool: Contract = await deployedAt('v2-pool-weighted/WeightedPool', poolAddress);
  const joinRequest = {
    assets: pickTokenAddresses(tokens, numTokens),
    maxAmountsIn: Array(numTokens).fill(MAX_UINT256),
    userData: joinData,
    fromInternalBalance: !transferTokens,
  };
  const exitRequest = {
    assets: pickTokenAddresses(tokens, numTokens),
    minAmountsOut: Array(numTokens).fill(0),
    userData: exitData,
    fromInternalBalance: !transferTokens,
  };

  let receipt;
  let bpt;

  for (let idx = 1; idx <= stageIdx; idx++) {
    receipt = await (await vault.connect(trader).joinPool(poolId, trader.address, trader.address, joinRequest)).wait();
    console.log(`${printGas(receipt.gasUsed)} gas for join ${idx}`);

    bpt = await pool.balanceOf(trader.address);

    // check token balances
    assert(bpt.toString() == BPTAmount.mul(idx).toString(), 'Did not actually join pool');
  }

  // Now exit the pool
  for (let idx = 1; idx <= stageIdx; idx++) {
    receipt = await (await vault.connect(trader).exitPool(poolId, trader.address, trader.address, exitRequest)).wait();
    console.log(`${printGas(receipt.gasUsed)} gas for exit ${idx}`);

    bpt = await pool.balanceOf(trader.address);
    assert(bpt.toString() == BPTAmount.mul(stageIdx - idx).toString(), 'Did not actually exit pool');
  }

  bpt = await pool.balanceOf(trader.address);
  assert(bpt.toString() == '0', 'Did not actually exit pool');
}

main()
  .then(() => process.exit(0))
  .catch((error) => {
    console.error(error);
    process.exit(1);
  });<|MERGE_RESOLUTION|>--- conflicted
+++ resolved
@@ -62,10 +62,6 @@
     );
   }
   console.log('\n');
-<<<<<<< HEAD
-  const maxInvestmentTokens = 81;
-=======
->>>>>>> 9e84a68d
 
   printTokens('Investment pool', maxInvestmentTokens);
   await joinAndExitPool(
@@ -211,11 +207,7 @@
   }
   console.log('\n');
 
-<<<<<<< HEAD
-  for (let numTokens = 40; numTokens <= 80; numTokens += 10) {
-=======
   for (let numTokens = investmentPoolMin; numTokens <= investmentPoolMax; numTokens += 10) {
->>>>>>> 9e84a68d
     printTokens('Investment pool', numTokens);
     await joinAndExitPool(
       () => getWeightedPool(vault, tokens, numTokens),
