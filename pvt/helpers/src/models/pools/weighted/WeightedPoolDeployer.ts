--- conflicted
+++ resolved
@@ -71,18 +71,12 @@
             },
           ],
           from,
-<<<<<<< HEAD
+          libraries: { QueryProcessor: (await deploy('QueryProcessor')).address },
         });
         break;
       }
       case WeightedPoolType.LIQUIDITY_BOOTSTRAPPING_POOL: {
         result = deploy('v2-pool-weighted/LiquidityBootstrappingPool', {
-=======
-          libraries: { QueryProcessor: (await deploy('QueryProcessor')).address },
-        })
-      : params.lbp
-      ? deploy('v2-pool-weighted/LiquidityBootstrappingPool', {
->>>>>>> 70d02f91
           args: [
             vault.address,
             NAME,
@@ -152,12 +146,15 @@
       from,
     } = params;
 
-<<<<<<< HEAD
     let result: Promise<Contract>;
 
     switch (poolType) {
       case WeightedPoolType.WEIGHTED_POOL_2TOKENS: {
-        const factory = await deploy('v2-pool-weighted/WeightedPool2TokensFactory', { args: [vault.address], from });
+        const factory = await deploy('v2-pool-weighted/WeightedPool2TokensFactory', {
+          args: [vault.address],
+          from,
+          libraries: { QueryProcessor: await (await deploy('QueryProcessor')).address },
+        });
         const tx = await factory.create(
           NAME,
           SYMBOL,
@@ -211,7 +208,7 @@
         break;
       }
       default: {
-        const factory = await deploy('v2-pool-weighted/WeightedPoolFactory', { args: [vault.address], from });
+        const factory = await deploy('v2-pool-weighted/WeightedPoolFactory', { args: [vault.address], from });        
         const tx = await factory.create(
           NAME,
           SYMBOL,
@@ -225,57 +222,6 @@
         const event = expectEvent.inReceipt(receipt, 'PoolCreated');
         result = deployedAt('v2-pool-weighted/WeightedPool', event.args.pool);
       }
-=======
-    if (params.twoTokens) {
-      const factory = await deploy('v2-pool-weighted/WeightedPool2TokensFactory', {
-        args: [vault.address],
-        from,
-        libraries: { QueryProcessor: await (await deploy('QueryProcessor')).address },
-      });
-      const tx = await factory.create(
-        NAME,
-        SYMBOL,
-        tokens.addresses,
-        weights,
-        swapFeePercentage,
-        oracleEnabled,
-        TypesConverter.toAddress(owner)
-      );
-      const receipt = await tx.wait();
-      const event = expectEvent.inReceipt(receipt, 'PoolCreated');
-      return deployedAt('v2-pool-weighted/WeightedPool2Tokens', event.args.pool);
-    } else if (params.lbp) {
-      const factory = await deploy('v2-pool-weighted/LiquidityBootstrappingPoolFactory', {
-        args: [vault.address],
-        from,
-      });
-      const tx = await factory.create(
-        NAME,
-        SYMBOL,
-        tokens.addresses,
-        weights,
-        swapFeePercentage,
-        TypesConverter.toAddress(owner),
-        swapEnabledOnStart
-      );
-      const receipt = await tx.wait();
-      const event = expectEvent.inReceipt(receipt, 'PoolCreated');
-      return deployedAt('v2-pool-weighted/LiquidityBootstrappingPool', event.args.pool);
-    } else {
-      const factory = await deploy('v2-pool-weighted/WeightedPoolFactory', { args: [vault.address], from });
-      const tx = await factory.create(
-        NAME,
-        SYMBOL,
-        tokens.addresses,
-        weights,
-        assetManagers,
-        swapFeePercentage,
-        TypesConverter.toAddress(owner)
-      );
-      const receipt = await tx.wait();
-      const event = expectEvent.inReceipt(receipt, 'PoolCreated');
-      return deployedAt('v2-pool-weighted/WeightedPool', event.args.pool);
->>>>>>> 70d02f91
     }
 
     return result;
